# Copyright © 2012 Roland Sieker <ospalh@gmail.com>
# Copyright © 2012-2013 Thomas TEMPÉ <thomas.tempe@alysse.org>
# Copyright © 2017-2019 Joseph Lorimer <joseph@lorimer.me>
#
# This file is part of Chinese Support Redux.
#
# Chinese Support Redux is free software: you can redistribute it and/or modify
# it under the terms of the GNU General Public License as published by the Free
# Software Foundation, either version 3 of the License, or (at your option) any
# later version.
#
# Chinese Support Redux is distributed in the hope that it will be useful, but
# WITHOUT ANY WARRANTY; without even the implied warranty of MERCHANTABILITY or
# FITNESS FOR A PARTICULAR PURPOSE.  See the GNU General Public License for
# more details.
#
# You should have received a copy of the GNU General Public License along with
# Chinese Support Redux.  If not, see <https://www.gnu.org/licenses/>.

import re
<<<<<<< HEAD

from aqt import mw, gui_hooks
from aqt.theme import theme_manager
from aqt.editor import Editor
from aqt.utils import showWarning
=======
import json

import anki.buildinfo
from anki.hooks import addHook
from aqt.utils import showWarning
from aqt import mw
from aqt.editor import Editor
>>>>>>> 34a20cdd

from .behavior import update_fields
from .main import config


def webviewDidInit(web_content, context):
    if isinstance(context, Editor):            
        web_content.head += """<script>
        function chineseSupport_activateButton() {
            jQuery('#chineseSupport').addClass('active');
        }
        function chineseSupport_deactivateButton() {
            jQuery('#chineseSupport').removeClass('active');
        }
        </script>
        """

class EditManager:
    def __init__(self):
        gui_hooks.editor_did_init_buttons.append(self.setupButton)
        gui_hooks.editor_did_load_note.append(self.updateButton)
        gui_hooks.editor_did_unfocus_field.append(self.onFocusLost)
        gui_hooks.webview_will_set_content.append(webviewDidInit)
        self.editors = []

    def setupButton(self, buttons, editor):
        self.editors.append(editor)

        # setting toggleable=False because this is currently broken in Anki 2.1.49.
        # We implement our own toggleing mechanism here.
        button = editor.addButton(
            icon=None,
            func=self.onToggle,
            cmd='chineseSupport',
            tip='Chinese Support',
            label='<b>汉字</b>',
            id='chineseSupport',
            toggleable=False)  
        if theme_manager.night_mode:
            btnclass = "btn-night"
        else:
            btnclass = "btn-day"
        # this svelte-9lxpor class is required and was found by looking at the DOM
        # for the other buttons in Anki 2.1.49. No idea how stable this class
        # name is, though.
        button = button.replace('class="', f'class="btn {btnclass} svelte-9lxpor ')

        buttons.append(button)

    def onToggle(self, editor):
        mid = str(editor.note.note_type()['id'])
        enabled = mid in config['enabledModels']

        enabled = not enabled
        if enabled:
            config['enabledModels'].append(mid)
            editor.web.eval("chineseSupport_activateButton()")
        else:
            config['enabledModels'].remove(mid)
            editor.web.eval("chineseSupport_deactivateButton()")

        config.save()

    def updateButton(self, editor):
        enabled = str(editor.note.note_type()['id']) in config['enabledModels']
        if enabled:
            editor.web.eval("chineseSupport_activateButton()")
        else:
            editor.web.eval("chineseSupport_deactivateButton()")

    def _refreshAllEditors(self, focusTo):
        for editor in self.editors:
            editor.loadNote(focusTo=focusTo)

    def onFocusLost(self, _, note, index):
        enabled = str(note.note_type()['id']) in config['enabledModels']
        if not enabled:
            return False

        allFields = mw.col.models.field_names(note.note_type())
        field = allFields[index]

        if update_fields(note, field, allFields):
            focusTo = (index + 1) % len(allFields)
            self._refreshAllEditors(focusTo)

        return False


<<<<<<< HEAD
CSS_RULE = re.compile("([^ ]+) *\\{([^}]*)\\}")

def append_tone_styling(editor):
    rules = []
    for line in editor.note.note_type()['css'].split('\n'):
        if line.startswith('.tone'):
            m = CSS_RULE.search(line)
=======
TONE_CSS_RULE = re.compile("(\\.tone\\d) *\\{([^}]*)\\}")

# append_tone_styling(editor: Editor)
#
# Extracts the CSS rules for tones (i.e. matching TONE_CSS_RULE) from the 
# user defined CSS style sheet. For the sake of simplicity, a tone CSS rule
# must be a one liner.
#
# IMPLEMENTATION NOTES:
#
# The code makes heavily use of internal APIs in Anki that may change in
# future releases. Hopefully, these notes are useful to adapt the code to
# new releases in case of breaking.
#
# The solution is based on Anki 2.1.54.
#
# The Javascript code being evaluated in the QWebView executes the following steps:
#   1. Wait until the UI has been loaded. The code for that is based on [1].
#   2. Loop through all RichTextInput Svelte component instances. They are
#      reachable via "require" because they have been registered before here [2].
#      Unfortunately, this method is only available since 2.1.54.
#   3. Using the RichTextInputAPI [3], we can query the associated CustomStyles
#      instance. A CustomStyles instance has a `styleMap` [4] that contains an 
#      "userBase" entry, which wraps a <style> HTML element. This style element's
#      intended function is to apply color, font family, font size, etc. [5,6].
#      It is the perfect place to add our own CSS tone rules.
#
# [1] https://github.com/ankitects/anki/blob/2.1.54/qt/aqt/editor.py#L184
# [2] https://github.com/ankitects/anki/blob/2.1.54/ts/editor/rich-text-input/RichTextInput.svelte#L40
# [3] https://github.com/ankitects/anki/blob/2.1.54/ts/editor/rich-text-input/RichTextInput.svelte#L21
# [4] https://github.com/ankitects/anki/blob/2.1.54/ts/editor/rich-text-input/CustomStyles.svelte#L37
# [5] https://github.com/ankitects/anki/blob/2.1.54/ts/editor/rich-text-input/RichTextStyles.svelte#L17
# [6] https://github.com/ankitects/anki/blob/2.1.54/ts/editor/rich-text-input/RichTextStyles.svelte#L33

def append_tone_styling_anki2_1_54(editor: Editor):
    rules = []
    for line in editor.note.note_type()['css'].split('\n'):
        if '.tone' in line:
            m = TONE_CSS_RULE.search(line)
            if m:
                rules.append(line)
            else:
                showWarning("WARN: could not parse CSS tone rule. "
                            "Currently, tone CSS rules need to be one liners.")

    js = f"var CSSRULES = {json.dumps(rules)};"
    js += """
    require("anki/ui").loaded.then(() => 
      require("anki/RichTextInput").instances.forEach(inst =>
        inst.customStyles.then(styles => {
          var sheet = styles.styleMap.get("userBase").element.sheet;
          CSSRULES.forEach(rule =>
            sheet.insertRule(rule)
          );
        })
      )
    );
    """
    editor.web.eval(js)

def append_tone_styling_anki2_1_49(editor):
    rules = []
    for line in editor.note.note_type()['css'].split('\n'):
        if line.startswith('.tone'):
            m = TONE_CSS_RULE.search(line)
>>>>>>> 34a20cdd
            if m:
                rules.append((m.group(1), m.group(2)))
            else:
                showWarning("WARN: could not parse CSS tone rule. "
                            "Currently, tone CSS rules need to be one liners.")

    inner_js = ""
    for rulename, ruledef in rules:
        for part in ruledef.split(';'):
            if ':' in part:
                [property, value] = part.split(':', 1)
                inner_js += f"jQuery('{rulename.strip()}', this.shadowRoot).css('{property.strip()}', '{value.strip()}');\n"
    js = "jQuery('div.field').each(function () {\n%s})" % inner_js

<<<<<<< HEAD
    editor.web.eval(js)
=======
    editor.web.eval(js)


__version = [int(x) for x in anki.buildinfo.version.split('.')]
if __version < [2,1,50]:
    append_tone_styling = append_tone_styling_anki2_1_49
elif __version >= [2,1,54]:
    append_tone_styling = append_tone_styling_anki2_1_54
else:
    showWarning("Chinese tone styling has not been implemented for your current Anki version. "
                "Supported versions are Anki 2.1.49 as well as 2.1.54 and later.")
    def append_tone_styling(editor):
        pass
>>>>>>> 34a20cdd
<|MERGE_RESOLUTION|>--- conflicted
+++ resolved
@@ -18,21 +18,13 @@
 # Chinese Support Redux.  If not, see <https://www.gnu.org/licenses/>.
 
 import re
-<<<<<<< HEAD
-
+import json
+
+import anki.buildinfo
 from aqt import mw, gui_hooks
 from aqt.theme import theme_manager
 from aqt.editor import Editor
 from aqt.utils import showWarning
-=======
-import json
-
-import anki.buildinfo
-from anki.hooks import addHook
-from aqt.utils import showWarning
-from aqt import mw
-from aqt.editor import Editor
->>>>>>> 34a20cdd
 
 from .behavior import update_fields
 from .main import config
@@ -122,15 +114,6 @@
         return False
 
 
-<<<<<<< HEAD
-CSS_RULE = re.compile("([^ ]+) *\\{([^}]*)\\}")
-
-def append_tone_styling(editor):
-    rules = []
-    for line in editor.note.note_type()['css'].split('\n'):
-        if line.startswith('.tone'):
-            m = CSS_RULE.search(line)
-=======
 TONE_CSS_RULE = re.compile("(\\.tone\\d) *\\{([^}]*)\\}")
 
 # append_tone_styling(editor: Editor)
@@ -196,7 +179,6 @@
     for line in editor.note.note_type()['css'].split('\n'):
         if line.startswith('.tone'):
             m = TONE_CSS_RULE.search(line)
->>>>>>> 34a20cdd
             if m:
                 rules.append((m.group(1), m.group(2)))
             else:
@@ -211,9 +193,6 @@
                 inner_js += f"jQuery('{rulename.strip()}', this.shadowRoot).css('{property.strip()}', '{value.strip()}');\n"
     js = "jQuery('div.field').each(function () {\n%s})" % inner_js
 
-<<<<<<< HEAD
-    editor.web.eval(js)
-=======
     editor.web.eval(js)
 
 
@@ -226,5 +205,4 @@
     showWarning("Chinese tone styling has not been implemented for your current Anki version. "
                 "Supported versions are Anki 2.1.49 as well as 2.1.54 and later.")
     def append_tone_styling(editor):
-        pass
->>>>>>> 34a20cdd
+        pass