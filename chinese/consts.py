# Copyright © 2012 Thomas TEMPÉ <thomas.tempe@alysse.org>
# Copyright © 2017-2019 Joseph Lorimer <luoliyan@posteo.net>
#
# This file is part of Chinese Support Redux.
#
# Chinese Support Redux is free software: you can redistribute it and/or modify
# it under the terms of the GNU General Public License as published by the Free
# Software Foundation, either version 3 of the License, or (at your option) any
# later version.
#
# Chinese Support Redux is distributed in the hope that it will be useful, but
# WITHOUT ANY WARRANTY; without even the implied warranty of MERCHANTABILITY or
# FITNESS FOR A PARTICULAR PURPOSE.  See the GNU General Public License for
# more details.
#
# You should have received a copy of the GNU General Public License along with
# Chinese Support Redux.  If not, see <https://www.gnu.org/licenses/>.

from re import compile

vowel_decorations = [
    {},
    {'a': 'ā', 'e': 'ē', 'i': 'ī', 'o': 'ō', 'u': 'ū', 'ü': 'ǖ', 'v': 'ǖ'},
    {'a': 'á', 'e': 'é', 'i': 'í', 'o': 'ó', 'u': 'ú', 'ü': 'ǘ', 'v': 'ǘ'},
    {'a': 'ǎ', 'e': 'ě', 'i': 'ǐ', 'o': 'ǒ', 'u': 'ǔ', 'ü': 'ǚ', 'v': 'ǚ'},
    {'a': 'à', 'e': 'è', 'i': 'ì', 'o': 'ò', 'u': 'ù', 'ü': 'ǜ', 'v': 'ǜ'},
    {'a': 'a', 'e': 'e', 'i': 'i', 'o': 'o', 'u': 'u', 'ü': 'ü', 'v': 'ü'},
]

accents = 'ɑ̄āĀáɑ́ǎɑ̌ÁǍàɑ̀ÀēĒéÉěĚèÈīĪíÍǐǏìÌōŌóÓǒǑòÒūŪúÚǔǓùÙǖǕǘǗǚǙǜǛ'

pinyin_inits = "zh|sh|ch|[bpmfdtnlgkhjqxrzscwy]"
pinyin_finals = "i[ōóǒòo]ng|[ūúǔùu]ng|[āáǎàa]ng|[ēéěèe]ng|i[āɑ̄áɑ́ɑ́ǎɑ̌àɑ̀aāáǎàa]ng|[īíǐìi]ng|i[āáǎàa]n|u[āáǎàa]n|[ōóǒòo]ng|[ēéěèe]r|i[āáǎàa]|i[ēéěèe]|i[āáǎàa]o|i[ūúǔùu]|[īíǐìi]n|u[āáǎàa]|u[ōóǒòo]|u[āáǎàa]i|u[īíǐìi]|[ūúǔùu]n|u[ēéěèe]|ü[ēéěèe]|v[ēéěèe]|i[ōóǒòo]|[āáǎàa]i|[ēéěèe]i|[āáǎàa]o|[ōóǒòo]u|[āáǎàa]n|[ēéěèe]n|[āáǎàa]|[ēéěèe]|[ōóǒòo]|[īíǐìi]|[ūúǔùu]|[ǖǘǚǜüv]"
pinyin_standalones = "'[āáǎàa]ng|'[ēéěèe]ng|'[ēéěèe]r|'[āáǎàa]i|'[ēéěèe]i|'[āáǎàa]o|'[ōóǒòo]u|'[āáǎàa]n|'[ēéěèe]n|'[āáǎàa]|'[ēéěèe]|'[ōóǒòo]"
jyutping_inits = "ng|gw|kw|[bpmfdtnlgkhwzcsj]"
jyutping_finals = "i|ip|it|ik|im|in|ing|iu|yu|yut|yun|u|up|ut|uk|um|un|ung|ui|e|ep|et|ek|em|en|eng|ei|eu|eot|eon|eoi|oe|oet|oek|oeng|oei|o|ot|ok|om|on|ong|oi|ou|ap|at|ak|am|an|ang|ai|au|aa|aap|aat|aak|aam|aan|aang|aai|aau|m|ng"
jyutping_standalones = "'uk|'ung|'e|'ei|'oe|'o|'ok|'om|'on|'ong|'oi|'ou|'ap|'at|'ak|'am|'an|'ang|'ai|'au|'aa|'aap|'aat|'aak|'aam|'aan|'aang|'aai|'aau|'m|'ng"

bopomofo_regex = r'[\u3100-\u312F]'
hanzi_regex = r'[\u3400-\u9fff]'
sound_tag_regex = r'\[sound:.*?\]'
tone_number_regex = r'[0-9¹²³⁴⁵⁶⁷⁸⁹]'
tone_superscript_regex = r'[¹²³⁴⁵⁶⁷⁸⁹]'

ruby_regex = r'(%s\[\s*)([a-zü%s]+%s?)(.*?\])' % (
    hanzi_regex,
    accents,
    tone_number_regex,
)
half_ruby_regex = r'([A-Za-zü%s]+%s?)' % (accents, tone_number_regex)
pinyin_regex = r'([A-Za-zü\u3100-\u312F%s]+[1-5¹²³⁴⁵ˊˇˋ˙]?)' % accents
not_pinyin_regex = r'([^A-Za-zü\u3100-\u312F%s1-5¹²³⁴⁵ˊˇˋ˙])' % accents

# early replacements
bopomofo_replacements = [
    ('wong', 'ㄨㄥ'),
    ('jue', 'ㄐㄩㄝ'),
    ('lue', 'ㄌㄩㄝ'),
    ('nue', 'ㄋㄩㄝ'),
    ('que', 'ㄑㄩㄝ'),
<<<<<<< HEAD
    ('juan', 'ㄐㄩㄢ'),
    ('jun', 'ㄐㄩㄣ'),
    ('quan', 'ㄑㄩㄢ'),
    ('qun', 'ㄑㄩㄣ'),
    ('v', 'u:'),
    ('wong', 'ㄨㄥ'),
    ('wu', 'u'),
    ('w', 'u'),
    ('xue', 'ㄒㄩㄝ'),
    ('xuan', 'ㄒㄩㄢ'),
    ('xun', 'ㄒㄩㄣ'),
    ('yi', 'i'),
    ('you', 'ㄧㄡ'),
    ('yue', 'ㄩㄝ'),
    ('yuan', 'ㄩㄢ'),
    ('yun', 'ㄩㄣ'),
    ('yu', 'u:'),
=======
    ('xue', 'ㄒㄩㄝ'),
    ('you', 'ㄧㄡ'),
    ('yue', 'ㄩㄝ'),
    ('wu', 'u'),
    ('yi', 'i'),
    ('yu', 'u:'),
    ('v', 'u:'),
    ('w', 'u'),
>>>>>>> 7c1a0722
    ('y', 'i'),
    ('ü', 'u:'),
]

bopomofo_special = [
    ('chi', 'ㄔ'),
    ('shi', 'ㄕ'),
    ('zhi', 'ㄓ'),
    ('ci', 'ㄘ'),
    ('ju', 'ㄐㄩ'),
    ('qu', 'ㄑㄩ'),
    ('r5', 'ㄦ'),
    ('ri', 'ㄖ'),
    ('si', 'ㄙ'),
    ('xu', 'ㄒㄩ'),
    ('zi', 'ㄗ'),
]

bopomofo_initials = [
    ('ch', 'ㄔ'),
    ('sh', 'ㄕ'),
    ('zh', 'ㄓ'),
    ('b', 'ㄅ'),
    ('c', 'ㄘ'),
    ('d', 'ㄉ'),
    ('f', 'ㄈ'),
    ('g', 'ㄍ'),
    ('h', 'ㄏ'),
    ('j', 'ㄐ'),
    ('k', 'ㄎ'),
    ('l', 'ㄌ'),
    ('m', 'ㄇ'),
    ('n', 'ㄋ'),
    ('p', 'ㄆ'),
    ('q', 'ㄑ'),
    ('r', 'ㄖ'),
    ('s', 'ㄙ'),
    ('t', 'ㄊ'),
    ('x', 'ㄒ'),
    ('z', 'ㄗ'),
]

bopomofo_finals = [
    ('iang', 'ㄧㄤ'),
    ('iong', 'ㄩㄥ'),
    ('uang', 'ㄨㄤ'),
    ('u:an', 'ㄩㄢ'),
    ('ang', 'ㄤ'),
    ('eng', 'ㄥ'),
    ('iai', 'ㄧㄞ'),
    ('ian', 'ㄧㄢ'),
    ('iao', 'ㄧㄠ'),
    ('ing', 'ㄧㄥ'),
    ('ong', 'ㄨㄥ'),
    ('uai', 'ㄨㄞ'),
    ('uan', 'ㄨㄢ'),
    ('u:e', 'ㄩㄝ'),
    ('u:n', 'ㄩㄣ'),
    ('ai', 'ㄞ'),
    ('an', 'ㄢ'),
    ('ao', 'ㄠ'),
    ('ei', 'ㄟ'),
    ('en', 'ㄣ'),
    ('er', 'ㄦ'),
    ('ia', 'ㄧㄚ'),
    ('ie', 'ㄧㄝ'),
    ('in', 'ㄧㄣ'),
    ('io', 'ㄧㄛ'),
    ('iu', 'ㄧㄡ'),
    ('ou', 'ㄡ'),
    ('ua', 'ㄨㄚ'),
    ('ui', 'ㄨㄟ'),
    ('un', 'ㄨㄣ'),
    ('uo', 'ㄨㄛ'),
    ('u:', 'ㄩ'),
    ('a', 'ㄚ'),
    ('e', 'ㄜ'),
    ('i', 'ㄧ'),
    ('o', 'ㄛ'),
    ('u', 'ㄨ'),
    ('ê', 'ㄝ'),
]

bopomofo_tones = [('1', ''), ('2', 'ˊ'), ('3', 'ˇ'), ('4', 'ˋ'), ('5', '˙')]

table = bopomofo_special + bopomofo_initials + bopomofo_finals + bopomofo_tones
table.sort(key=lambda pair: len(pair[0]), reverse=True)
bopomofo_replacements.extend(table)

punc_map = {'。': '.', '，': ','}

DIACRITIC_TO_TONE = {
    'COMBINING MACRON': '1',
    'COMBINING ACUTE ACCENT': '2',
    'COMBINING CARON': '3',
    'COMBINING GRAVE ACCENT': '4',
}

CLOZE = compile(r'\{\{c[0-9]+::(.*?)(::.*?)?\}\}')<|MERGE_RESOLUTION|>--- conflicted
+++ resolved
@@ -53,12 +53,10 @@
 
 # early replacements
 bopomofo_replacements = [
-    ('wong', 'ㄨㄥ'),
     ('jue', 'ㄐㄩㄝ'),
     ('lue', 'ㄌㄩㄝ'),
     ('nue', 'ㄋㄩㄝ'),
     ('que', 'ㄑㄩㄝ'),
-<<<<<<< HEAD
     ('juan', 'ㄐㄩㄢ'),
     ('jun', 'ㄐㄩㄣ'),
     ('quan', 'ㄑㄩㄢ'),
@@ -76,16 +74,6 @@
     ('yuan', 'ㄩㄢ'),
     ('yun', 'ㄩㄣ'),
     ('yu', 'u:'),
-=======
-    ('xue', 'ㄒㄩㄝ'),
-    ('you', 'ㄧㄡ'),
-    ('yue', 'ㄩㄝ'),
-    ('wu', 'u'),
-    ('yi', 'i'),
-    ('yu', 'u:'),
-    ('v', 'u:'),
-    ('w', 'u'),
->>>>>>> 7c1a0722
     ('y', 'i'),
     ('ü', 'u:'),
 ]
